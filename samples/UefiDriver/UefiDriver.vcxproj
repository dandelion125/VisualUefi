--- conflicted
+++ resolved
@@ -1,46 +1,3 @@
-<<<<<<< HEAD
-﻿<?xml version="1.0" encoding="utf-8"?>
-<Project DefaultTargets="Build" ToolsVersion="15.0" xmlns="http://schemas.microsoft.com/developer/msbuild/2003">
-  <ItemGroup Label="ProjectConfigurations">
-    <ProjectConfiguration Include="Debug|x64">
-      <Configuration>Debug</Configuration>
-      <Platform>x64</Platform>
-    </ProjectConfiguration>
-    <ProjectConfiguration Include="Release|x64">
-      <Configuration>Release</Configuration>
-      <Platform>x64</Platform>
-    </ProjectConfiguration>
-  </ItemGroup>
-  <PropertyGroup Label="Globals">
-    <Keyword>Win32Proj</Keyword>
-    <PlatformToolset>v140</PlatformToolset>
-    <ConfigurationType>Application</ConfigurationType>
-    <UseDebugLibraries>false</UseDebugLibraries>
-    <WholeProgramOptimization>true</WholeProgramOptimization>
-    <CharacterSet>Unicode</CharacterSet>
-    <ProjectGuid>{DF325AB7-67A6-473E-93FF-16955AFBC063}</ProjectGuid>
-    <WindowsTargetPlatformVersion>$(LatestTargetPlatformVersion)</WindowsTargetPlatformVersion>
-  </PropertyGroup>
-  <Import Project="$(VCTargetsPath)\Microsoft.Cpp.Default.props" />
-  <Import Project="$(VCTargetsPath)\Microsoft.Cpp.props" />
-  <Import Project="$(SolutionDir)\samples.props" />
-  <Import Project="$(VCTargetsPath)\Microsoft.Cpp.targets" />
-  <Import Project="$(VCTargetsPath)\BuildCustomizations\masm.targets" />
-  <ItemDefinitionGroup>
-    <Link>
-      <AdditionalDependencies>UefiDriverEntryPoint.lib;%(AdditionalDependencies)</AdditionalDependencies>
-    </Link>
-  </ItemDefinitionGroup>
-  <ItemGroup>
-    <ClCompile Include="drvname.c" />
-    <ClCompile Include="drvpnp.c" />
-    <ClCompile Include="drvmain.c" />
-  </ItemGroup>
-  <ItemGroup>
-    <ClInclude Include="drv.h" />
-    <ClInclude Include="drvproto.h" />
-  </ItemGroup>
-=======
 ﻿<?xml version="1.0" encoding="utf-8"?>
 <Project DefaultTargets="Build" ToolsVersion="14.0" xmlns="http://schemas.microsoft.com/developer/msbuild/2003">
   <ItemGroup Label="ProjectConfigurations">
@@ -73,5 +30,4 @@
     <ClInclude Include="drv.h" />
     <ClInclude Include="drvproto.h" />
   </ItemGroup>
->>>>>>> 1040685a
 </Project>